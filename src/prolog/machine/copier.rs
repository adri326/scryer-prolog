use crate::prolog::machine::machine_indices::*;
use crate::prolog::machine::stack::*;

use std::ops::IndexMut;

type Trail = Vec<(Ref, HeapCellValue)>;

#[derive(Clone, Copy)]
pub enum AttrVarPolicy {
    DeepCopy,
    StripAttributes
}

pub(crate) trait CopierTarget: IndexMut<usize, Output = HeapCellValue> {
    fn threshold(&self) -> usize;
    fn push(&mut self, _: HeapCellValue);
    fn store(&self, _: Addr) -> Addr;
    fn deref(&self, _: Addr) -> Addr;
    fn stack(&mut self) -> &mut Stack;
}

pub(crate)
fn copy_term<T: CopierTarget>(target: T, addr: Addr, attr_var_policy: AttrVarPolicy) {
    let mut copy_term_state = CopyTermState::new(target, attr_var_policy);
    copy_term_state.copy_term_impl(addr);
}

struct CopyTermState<T: CopierTarget> {
    trail: Trail,
    scan: usize,
    old_h: usize,
    target: T,
    attr_var_policy: AttrVarPolicy
}

impl<T: CopierTarget> CopyTermState<T> {
    fn new(target: T, attr_var_policy: AttrVarPolicy) -> Self {
        CopyTermState {
            trail: vec![],
            scan: 0,
            old_h: target.threshold(),
            target,
            attr_var_policy
        }
    }

    #[inline]
    fn value_at_scan(&mut self) -> &mut HeapCellValue {
        let scan = self.scan;
        &mut self.target[scan]
    }

<<<<<<< HEAD
    fn reinstantiate_var(&mut self, addr: Addr, threshold: usize) {
        match addr {
            Addr::HeapCell(h) => {
                self.target[threshold] = HeapCellValue::Addr(Addr::HeapCell(threshold));
                self.target[h] = HeapCellValue::Addr(Addr::HeapCell(threshold));
                self.trail
                    .push((Ref::HeapCell(h), HeapCellValue::Addr(Addr::HeapCell(h))));
            }
            Addr::StackCell(fr, sc) => {
                self.target[threshold] = HeapCellValue::Addr(Addr::HeapCell(threshold));
                self.target.stack().index_and_frame_mut(fr)[sc] = Addr::HeapCell(threshold);
                self.trail.push((
                    Ref::StackCell(fr, sc),
                    HeapCellValue::Addr(Addr::StackCell(fr, sc)),
                ));
            }
            Addr::AttrVar(h) => {
                self.target[threshold] = HeapCellValue::Addr(Addr::AttrVar(threshold));
                self.target[h] = HeapCellValue::Addr(Addr::AttrVar(threshold));
                self.trail
                    .push((Ref::AttrVar(h), HeapCellValue::Addr(Addr::AttrVar(h))));
            }
            _ => {}
        }
    }

=======
>>>>>>> 5ccd3345
    fn copied_list(&mut self, addr: usize) -> bool {
        match self.target[addr].clone() {
            HeapCellValue::Addr(Addr::Lis(addr)) | HeapCellValue::Addr(Addr::HeapCell(addr)) => {
                if addr >= self.old_h {
                    *self.value_at_scan() = HeapCellValue::Addr(Addr::Lis(addr));
                    self.scan += 1;
                    return true;
                }
            }
            _ => {}
        };

        false
    }

    fn copy_list(&mut self, addr: usize) {
        if self.copied_list(addr) {
            return;
        }

        let threshold = self.target.threshold();
        *self.value_at_scan() = HeapCellValue::Addr(Addr::Lis(threshold));

        let hcv = self.target[addr].clone();

        let ra = hcv.as_addr(threshold);
        let rd = self.target.store(self.target.deref(ra));

        self.target.push(hcv);
        
        let hcv = self.target[addr + 1].clone();
        self.target.push(hcv);

        match rd.clone() {
            Addr::AttrVar(h) | Addr::HeapCell(h) if h >= self.old_h => {
                self.target[threshold] = HeapCellValue::Addr(rd)
            }
            ra @ Addr::AttrVar(_) | ra @ Addr::HeapCell(..) | ra @ Addr::StackCell(..) => {
                if ra == rd {
                    self.reinstantiate_var(ra, threshold);

                    if let AttrVarPolicy::StripAttributes = self.attr_var_policy {
                        self.trail.push((Ref::HeapCell(addr), self.target[addr].clone()));
                        self.target[addr] = HeapCellValue::Addr(Addr::HeapCell(threshold));
                    }
                } else {
                    self.target[threshold] = HeapCellValue::Addr(ra);
                }
            }
            _ => {
                self.trail.push((Ref::HeapCell(addr), self.target[addr].clone()));
                self.target[addr] = HeapCellValue::Addr(Addr::Lis(threshold))
            }
        };

        self.scan += 1;
    }

    fn reinstantiate_var(&mut self, addr: Addr, frontier: usize) {
        match addr {
            Addr::HeapCell(h) => {
                self.target[frontier] = HeapCellValue::Addr(Addr::HeapCell(frontier));
                self.target[h] = HeapCellValue::Addr(Addr::HeapCell(frontier));
                self.trail.push((
                    Ref::HeapCell(h),
                    HeapCellValue::Addr(Addr::HeapCell(h)),
                ));
            }
            Addr::StackCell(fr, sc) => {
                self.target[frontier] = HeapCellValue::Addr(Addr::HeapCell(frontier));
                self.target.stack()[fr][sc] = Addr::HeapCell(frontier);
                self.trail.push((
                    Ref::StackCell(fr, sc),
                    HeapCellValue::Addr(Addr::StackCell(fr, sc)),
                ));
            }
            Addr::AttrVar(h) => {
                let threshold = if let AttrVarPolicy::DeepCopy = self.attr_var_policy {
                    self.target.threshold()
                } else {
                    frontier
                };

                self.target[frontier] = HeapCellValue::Addr(Addr::HeapCell(threshold));
                self.target[h] = HeapCellValue::Addr(Addr::HeapCell(threshold));
                self.trail.push((
                    Ref::AttrVar(h),
                    HeapCellValue::Addr(Addr::AttrVar(h)),
                ));

                if let AttrVarPolicy::DeepCopy = self.attr_var_policy {
                    self.target.push(HeapCellValue::Addr(Addr::AttrVar(threshold)));

                    let list_val = self.target[h + 1].clone();
                    self.target.push(list_val);
                }
            }
            _ => unreachable!()
        }
    }

    fn copy_var(&mut self, addr: Addr) {
        let rd = self.target.store(self.target.deref(addr.clone()));

        match rd.clone() {
            Addr::AttrVar(h) | Addr::HeapCell(h) if h >= self.old_h => {
                *self.value_at_scan() = HeapCellValue::Addr(rd);
                self.scan += 1;
            }
            _ if addr == rd => {
                self.reinstantiate_var(addr, self.scan);
                self.scan += 1;
            }
            _ => {
                *self.value_at_scan() = HeapCellValue::Addr(rd);
            }
        }
    }

    fn copy_structure(&mut self, addr: usize) {
        match self.target[addr].clone() {
            HeapCellValue::NamedStr(arity, name, fixity) => {
                let threshold = self.target.threshold();

                *self.value_at_scan() = HeapCellValue::Addr(Addr::Str(threshold));
                self.target[addr] = HeapCellValue::Addr(Addr::Str(threshold));

                self.trail.push((
                    Ref::HeapCell(addr),
                    HeapCellValue::NamedStr(arity, name.clone(), fixity.clone()),
                ));

                self.target.push(HeapCellValue::NamedStr(arity, name, fixity));

                for i in 0..arity {
                    let hcv = self.target[addr + 1 + i].clone();
                    self.target.push(hcv);
                }
            }
            HeapCellValue::Addr(Addr::Str(addr)) => {
                *self.value_at_scan() = HeapCellValue::Addr(Addr::Str(addr))
            }
            _ => {}
        }

        self.scan += 1;
    }

    fn copy_term_impl(&mut self, addr: Addr) {
        self.scan = self.target.threshold();
        self.target.push(HeapCellValue::Addr(addr));

        while self.scan < self.target.threshold() {
            match self.value_at_scan().clone() {
                HeapCellValue::NamedStr(..) => self.scan += 1,
                HeapCellValue::Addr(addr) => match addr {
                    Addr::Lis(addr) => self.copy_list(addr),
                    addr @ Addr::AttrVar(_)
                  | addr @ Addr::HeapCell(_)
                  | addr @ Addr::StackCell(..) => self.copy_var(addr),
                    Addr::Str(addr) => self.copy_structure(addr),
                    Addr::Con(_) | Addr::DBRef(_) => self.scan += 1,
                },
            }
        }

        self.unwind_trail();
    }

    fn unwind_trail(&mut self) {
        for (r, value) in self.trail.drain(0..) {
            match r {
                Ref::AttrVar(h) | Ref::HeapCell(h) =>
                    self.target[h] = value,
                Ref::StackCell(fr, sc) =>
                    self.target.stack().index_and_frame_mut(fr)[sc] = value.as_addr(0),
            }
        }
    }
}<|MERGE_RESOLUTION|>--- conflicted
+++ resolved
@@ -50,35 +50,6 @@
         &mut self.target[scan]
     }
 
-<<<<<<< HEAD
-    fn reinstantiate_var(&mut self, addr: Addr, threshold: usize) {
-        match addr {
-            Addr::HeapCell(h) => {
-                self.target[threshold] = HeapCellValue::Addr(Addr::HeapCell(threshold));
-                self.target[h] = HeapCellValue::Addr(Addr::HeapCell(threshold));
-                self.trail
-                    .push((Ref::HeapCell(h), HeapCellValue::Addr(Addr::HeapCell(h))));
-            }
-            Addr::StackCell(fr, sc) => {
-                self.target[threshold] = HeapCellValue::Addr(Addr::HeapCell(threshold));
-                self.target.stack().index_and_frame_mut(fr)[sc] = Addr::HeapCell(threshold);
-                self.trail.push((
-                    Ref::StackCell(fr, sc),
-                    HeapCellValue::Addr(Addr::StackCell(fr, sc)),
-                ));
-            }
-            Addr::AttrVar(h) => {
-                self.target[threshold] = HeapCellValue::Addr(Addr::AttrVar(threshold));
-                self.target[h] = HeapCellValue::Addr(Addr::AttrVar(threshold));
-                self.trail
-                    .push((Ref::AttrVar(h), HeapCellValue::Addr(Addr::AttrVar(h))));
-            }
-            _ => {}
-        }
-    }
-
-=======
->>>>>>> 5ccd3345
     fn copied_list(&mut self, addr: usize) -> bool {
         match self.target[addr].clone() {
             HeapCellValue::Addr(Addr::Lis(addr)) | HeapCellValue::Addr(Addr::HeapCell(addr)) => {
@@ -149,7 +120,7 @@
             }
             Addr::StackCell(fr, sc) => {
                 self.target[frontier] = HeapCellValue::Addr(Addr::HeapCell(frontier));
-                self.target.stack()[fr][sc] = Addr::HeapCell(frontier);
+                self.target.stack().index_and_frame_mut(fr)[sc] = Addr::HeapCell(frontier);
                 self.trail.push((
                     Ref::StackCell(fr, sc),
                     HeapCellValue::Addr(Addr::StackCell(fr, sc)),
