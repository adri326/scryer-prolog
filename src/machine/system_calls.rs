--- conflicted
+++ resolved
@@ -4441,50 +4441,15 @@
                     self.machine_st.fail = true;
                     return Ok(());
                 }
-<<<<<<< HEAD
-	    };
-
-	    let (tx, rx) = std::sync::mpsc::sync_channel(1024);
-
-        let runtime = tokio::runtime::Handle::current();
-	    let _guard = runtime.enter();
-	    let listener = match runtime.block_on(async { tokio::net::TcpListener::bind(addr).await }) {
-		    Ok(listener) => listener,
-            Err(_) => {
-                return Err(self.machine_st.open_permission_error(address_sink, atom!("http_listen"), 2));
-            }
-	    };
-
-
-	    runtime.spawn(async move {
-		loop {
-		    let tx = tx.clone();
-		    let (stream, _) = listener.accept().await.unwrap();
-
-		    tokio::task::spawn(async move {
-                let io = TokioIo::new(stream);
-
-                if let Err(err) = http1::Builder::new()
-                    .serve_connection(io, HttpService {
-                    tx
-                    })
-                    .await
-                {
-                    eprintln!("Error serving connection: {:?}", err);
-                }
-		    });
-		}
-	    });
-	    let http_listener = HttpListener { incoming: rx };
-	    let http_listener = arena_alloc!(http_listener, &mut self.machine_st.arena);
-=======
             };
 
             let (tx, rx) = std::sync::mpsc::sync_channel(1024);
 
-            let _guard = self.runtime.enter();
-            let listener = match self
-                .runtime
+
+            let runtime = tokio::runtime::Handle::current();
+	        let _guard = runtime.enter();
+
+            let listener = match runtime
                 .block_on(async { tokio::net::TcpListener::bind(addr).await })
             {
                 Ok(listener) => listener,
@@ -4497,14 +4462,16 @@
                 }
             };
 
-            self.runtime.spawn(async move {
+            runtime.spawn(async move {
                 loop {
                     let tx = tx.clone();
                     let (stream, _) = listener.accept().await.unwrap();
-
+        
                     tokio::task::spawn(async move {
+                        let io = TokioIo::new(stream);
+        
                         if let Err(err) = http1::Builder::new()
-                            .serve_connection(stream, HttpService { tx })
+                            .serve_connection(io, HttpService {tx})
                             .await
                         {
                             eprintln!("Error serving connection: {:?}", err);
@@ -4514,7 +4481,7 @@
             });
             let http_listener = HttpListener { incoming: rx };
             let http_listener = arena_alloc!(http_listener, &mut self.machine_st.arena);
->>>>>>> 4077040d
+
             let addr = self.deref_register(2);
             self.machine_st.bind(
                 addr.as_var().unwrap(),
@@ -4527,88 +4494,6 @@
     #[cfg(feature = "http")]
     #[inline(always)]
     pub(crate) fn http_accept(&mut self) -> CallResult {
-<<<<<<< HEAD
-	let culprit = self.deref_register(1);
-	let method = self.deref_register(2);
-	let path = self.deref_register(3);
-	let query = self.deref_register(5);
-	let stream_addr = self.deref_register(6);
-	let handle_addr = self.deref_register(7);
-	read_heap_cell!(culprit,
-	    (HeapCellValueTag::Cons, cons_ptr) => {
-		match_untyped_arena_ptr!(cons_ptr,
-		    (ArenaHeaderTag::HttpListener, http_listener) => {
-		        match http_listener.incoming.recv() {
-			    Ok(request) => {
-			        let method_atom = match *request.request.method() {
-				    Method::GET => atom!("get"),
-				    Method::POST => atom!("post"),
-				    Method::PUT => atom!("put"),
-				    Method::DELETE => atom!("delete"),
-				    Method::PATCH => atom!("patch"),
-				    Method::HEAD => atom!("head"),
-				    _ => unreachable!(),
-				};
-				let path_atom = self.machine_st.atom_tbl.build_with(request.request.uri().path());
-				let path_cell = atom_as_cstr_cell!(path_atom);
-				let headers: Vec<HeapCellValue> = request.request.headers().iter().map(|(header_name, header_value)| {
-				    let h = self.machine_st.heap.len();
-
-				    let header_term = functor!(
-				        self.machine_st.atom_tbl.build_with(header_name.as_str()),
-					[cell(string_as_cstr_cell!(self.machine_st.atom_tbl.build_with(header_value.to_str().unwrap())))]
-				    );
-
-				    self.machine_st.heap.extend(header_term.into_iter());
-				    str_loc_as_cell!(h)
-				}).collect();
-
-				let headers_list = iter_to_heap_list(&mut self.machine_st.heap, headers.into_iter());
-
-				let query_str = request.request.uri().query().unwrap_or("");
-				let query_atom = self.machine_st.atom_tbl.build_with(query_str);
-				let query_cell = string_as_cstr_cell!(query_atom);
-
-				let hyper_req = request.request;
-                let runtime = tokio::runtime::Handle::current();
-				let buf = runtime.block_on(async {hyper_req.collect().await.unwrap().aggregate()});
-				let reader = buf.reader();
-
-				let mut stream = Stream::from_http_stream(
-				    path_atom,
-				    Box::new(reader),
-				    &mut self.machine_st.arena
-				);
-				*stream.options_mut() = StreamOptions::default();
-				stream.options_mut().set_stream_type(StreamType::Binary);
-				self.indices.streams.insert(stream);
-				let stream = stream_as_cell!(stream);
-
-				let handle = arena_alloc!(request.response, &mut self.machine_st.arena);
-
-				self.machine_st.bind(method.as_var().unwrap(), atom_as_cell!(method_atom));
-				self.machine_st.bind(path.as_var().unwrap(), path_cell);
-				unify!(self.machine_st, heap_loc_as_cell!(headers_list), self.machine_st.registers[4]);
-				self.machine_st.bind(query.as_var().unwrap(), query_cell);
-				self.machine_st.bind(stream_addr.as_var().unwrap(), stream);
-				self.machine_st.bind(handle_addr.as_var().unwrap(), typed_arena_ptr_as_cell!(handle));
-				}
-			    Err(_) => {
-			        self.machine_st.fail = true;
-			    }
-			}
-		    }
-		    _ => {
-		        unreachable!();
-		    }
-		);
-	    }
-	    _ => {
-	        unreachable!();
-	    }
-	);
-	Ok(())
-=======
         let culprit = self.deref_register(1);
         let method = self.deref_register(2);
         let path = self.deref_register(3);
@@ -4651,7 +4536,8 @@
                     let query_cell = string_as_cstr_cell!(query_atom);
 
                     let hyper_req = request.request;
-                    let buf = self.runtime.block_on(async {hyper_req.collect().await.unwrap().aggregate()});
+                    let runtime = tokio::runtime::Handle::current();
+                    let buf = runtime.block_on(async {hyper_req.collect().await.unwrap().aggregate()});
                     let reader = buf.reader();
 
                     let mut stream = Stream::from_http_stream(
@@ -4688,7 +4574,6 @@
             }
         );
         Ok(())
->>>>>>> 4077040d
     }
 
     #[cfg(feature = "http")]
