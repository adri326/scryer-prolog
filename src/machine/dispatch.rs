--- conflicted
+++ resolved
@@ -4986,19 +4986,11 @@
                     self.machine_st.fail = !self.predicate_defined();
                     step_or_fail!(self, self.machine_st.p = self.machine_st.cp);
                 }
-<<<<<<< HEAD
-                &Instruction::CallStripModule(_) => {
-                    self.strip_module();
-                    step_or_fail!(self, self.machine_st.p += 1);
-                }
-                &Instruction::ExecuteStripModule(_) => {
-=======
                 &Instruction::CallStripModule => {
                     self.strip_module();
                     step_or_fail!(self, self.machine_st.p += 1);
                 }
                 &Instruction::ExecuteStripModule => {
->>>>>>> 612861e0
                     self.strip_module();
                     step_or_fail!(self, self.machine_st.p = self.machine_st.cp);
                 }
@@ -5026,11 +5018,7 @@
                     self.machine_st.fail = !self.is_expanded_or_inlined();
                     step_or_fail!(self, self.machine_st.p = self.machine_st.cp);
                 }
-<<<<<<< HEAD
-                &Instruction::CallFastCallN(arity, _) => {
-=======
                 &Instruction::CallFastCallN(arity) => {
->>>>>>> 612861e0
                     let call_at_index = |wam: &mut Machine, name, arity, ptr| {
                         wam.try_call(name, arity, ptr)
                     };
@@ -5046,11 +5034,7 @@
                         );
                     }
                 }
-<<<<<<< HEAD
-                &Instruction::ExecuteFastCallN(arity, _) => {
-=======
                 &Instruction::ExecuteFastCallN(arity) => {
->>>>>>> 612861e0
                     let call_at_index = |wam: &mut Machine, name, arity, ptr| {
                         wam.try_execute(name, arity, ptr)
                     };
